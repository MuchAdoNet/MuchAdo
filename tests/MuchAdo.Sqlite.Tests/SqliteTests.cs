--- conflicted
+++ resolved
@@ -70,7 +70,6 @@
 	}
 
 	[Test]
-<<<<<<< HEAD
 	public void ChainedCommandFormatBatch()
 	{
 		var tableName = Sql.Name(nameof(ChainedCommandFormatBatch));
@@ -89,7 +88,9 @@
 			.Command("select last_insert_rowid();")
 			.QuerySingle<long>();
 		newId.Should().BeGreaterThan(0);
-=======
+	}
+
+	[Test]
 	public void NullParameter()
 	{
 		using var connector = new SqliteDbConnector(new SqliteConnection("Data Source=:memory:"));
@@ -104,7 +105,6 @@
 		connector.Command("select count(*) from Items where Value is null;")
 			.QuerySingle<long>()
 			.Should().Be(1);
->>>>>>> 2499a543
 	}
 
 	private static DbConnector CreateConnector() =>
